﻿using FunderMaps.Core.Entities;
using FunderMaps.Core.Interfaces;
using FunderMaps.Core.Interfaces.Repositories;
using FunderMaps.Core.Types;
using FunderMaps.Data.Extensions;
using System;
using System.Collections.Generic;
using System.Data.Common;
using System.Threading.Tasks;

namespace FunderMaps.Data.Repositories
{
    /// <summary>
    ///     Inquiry sample repository.
    /// </summary>
    internal class InquirySampleRepository : RepositoryBase<InquirySample, int>, IInquirySampleRepository
    {
        /// <summary>
        ///     Create new <see cref="InquirySample"/>.
        /// </summary>
        /// <param name="entity">Entity object.</param>
        /// <returns>Created <see cref="InquirySample"/>.</returns>
        public override async ValueTask<int> AddAsync(InquirySample entity)
        {
            if (entity == null)
            {
                throw new ArgumentNullException(nameof(entity));
            }

            var sql = @"
                INSERT INTO report.inquiry_sample(
                    inquiry,
                    address,
                    note,
                    built_year,
                    substructure,
                    overall_quality,
                    wood_quality,
                    construction_quality,
                    wood_capacity_horizontal_quality,
                    pile_wood_capacity_vertical_quality,
                    carrying_capacity_quality,
                    mason_quality,
                    wood_quality_necessity,
                    construction_level,
                    wood_level,
                    pile_diameter_top,
                    pile_diameter_bottom,
                    pile_head_level,
                    pile_tip_level,
                    foundation_depth,
                    mason_level,
                    concrete_charger_length,
                    pile_distance_length,
                    wood_penetration_depth,
                    cpt,
                    monitoring_well,
                    groundwater_level_temp,
                    groundlevel,
                    groundwater_level_net,
                    foundation_type,
                    enforcement_term,
                    recovery_advised,
                    damage_cause,
                    damage_characteristics,
                    construction_pile,
                    wood_type,
                    wood_encroachement,
                    crack_indoor_restored,
                    crack_indoor_type,
                    crack_indoor_size,
                    crack_facade_front_restored,
                    crack_facade_front_type,
                    crack_facade_front_size,
                    crack_facade_back_restored,
                    crack_facade_back_type,
                    crack_facade_back_size,
                    crack_facade_left_restored,
                    crack_facade_left_type,
                    crack_facade_left_size,
                    crack_facade_right_restored,
                    crack_facade_right_type,
                    crack_facade_right_size,
                    deformed_facade,
                    threshold_updown_skewed,
                    threshold_front_level,
                    threshold_back_level,
                    skewed_parallel,
                    skewed_perpendicular,
                    skewed_facade,
                    settlement_speed)
                VALUES (
                    @inquiry,
                    @address,
                    @note,
                    @built_year,
                    @substructure,
                    @overall_quality,
                    @wood_quality,
                    @construction_quality,
                    @wood_capacity_horizontal_quality,
                    @pile_wood_capacity_vertical_quality,
                    @carrying_capacity_quality,
                    @mason_quality,
                    @wood_quality_necessity,
                    @construction_level,
                    @wood_level,
                    @pile_diameter_top,
                    @pile_diameter_bottom,
                    @pile_head_level,
                    @pile_tip_level,
                    @foundation_depth,
                    @mason_level,
                    @concrete_charger_length,
                    @pile_distance_length,
                    @wood_penetration_depth,
                    @cpt,
                    @monitoring_well,
                    @groundwater_level_temp,
                    @groundlevel,
                    @groundwater_level_net,
                    @foundation_type,
                    @enforcement_term,
                    @recovery_advised,
                    @damage_cause,
                    @damage_characteristics,
                    @construction_pile,
                    @wood_type,
                    @wood_encroachement,
                    @crack_indoor_restored,
                    @crack_indoor_type,
                    @crack_indoor_size,
                    @crack_facade_front_restored,
                    @crack_facade_front_type,
                    @crack_facade_front_size,
                    @crack_facade_back_restored,
                    @crack_facade_back_type,
                    @crack_facade_back_size,
                    @crack_facade_left_restored,
                    @crack_facade_left_type,
                    @crack_facade_left_size,
                    @crack_facade_right_restored,
                    @crack_facade_right_type,
                    @crack_facade_right_size,
                    @deformed_facade,
                    @threshold_updown_skewed,
                    @threshold_front_level,
                    @threshold_back_level,
                    @skewed_parallel,
                    @skewed_perpendicular,
                    @skewed_facade,
                    @settlement_speed)
                RETURNING id";

            await using var context = await DbContextFactory(sql);

            MapToWriter(context, entity);

            return await context.ScalarAsync<int>();
        }

        /// <summary>
        ///     Retrieve number of entities.
        /// </summary>
        /// <returns>Number of entities.</returns>
        public override async ValueTask<long> CountAsync()
        {
            var sql = @"
                SELECT  COUNT(*)
                FROM    report.inquiry_sample AS s
                JOIN 	report.inquiry AS i ON i.id = s.inquiry
                JOIN 	application.attribution AS a ON a.id = i.attribution
                WHERE   a.owner = @tenant";

            await using var context = await DbContextFactory(sql);

            context.AddParameterWithValue("tenant", AppContext.TenantId);

            return await context.ScalarAsync<long>();
        }

        /// <summary>
        ///     Retrieve number of entities.
        /// </summary>
        /// <returns>Number of entities.</returns>
        public async Task<long> CountAsync(int report)
        {
            var sql = @"
                SELECT  COUNT(*)
                FROM    report.inquiry_sample AS s
                JOIN    report.inquiry AS i ON i.id = s.inquiry
                JOIN    application.attribution AS a ON a.id = i.attribution
                WHERE   a.owner = @tenant
                AND     i.id = @id";

            await using var context = await DbContextFactory(sql);

            context.AddParameterWithValue("id", report);
            context.AddParameterWithValue("tenant", AppContext.TenantId);

            return await context.ScalarAsync<long>();
        }

        /// <summary>
        ///     Delete <see cref="InquirySample"/>.
        /// </summary>
        /// <param name="entity">Entity object.</param>
        public override async ValueTask DeleteAsync(int id)
        {
            ResetCacheEntity(id);

            var sql = @"
                DELETE
                FROM    report.inquiry_sample AS s
                USING 	application.attribution AS a, report.inquiry AS i
                WHERE   i.id = s.inquiry
                AND     a.id = i.attribution
                AND     s.id = @id
                AND     a.owner = @tenant";

            await using var context = await DbContextFactory(sql);

            context.AddParameterWithValue("id", id);
            context.AddParameterWithValue("tenant", AppContext.TenantId);

            await context.NonQueryAsync();
        }

        private static void MapToWriter(DbContext context, InquirySample entity)
        {
            context.AddParameterWithValue("inquiry", entity.Inquiry);
            context.AddParameterWithValue("address", entity.Address);
            context.AddParameterWithValue("note", entity.Note);
            context.AddParameterWithValue("built_year", entity.BuiltYear);
            context.AddParameterWithValue("substructure", entity.Substructure);
            context.AddParameterWithValue("overall_quality", entity.OverallQuality);
            context.AddParameterWithValue("wood_quality", entity.WoodQuality);
            context.AddParameterWithValue("construction_quality", entity.ConstructionQuality);
            context.AddParameterWithValue("wood_capacity_horizontal_quality", entity.WoodCapacityHorizontalQuality);
            context.AddParameterWithValue("pile_wood_capacity_vertical_quality", entity.PileWoodCapacityVerticalQuality);
            context.AddParameterWithValue("carrying_capacity_quality", entity.CarryingCapacityQuality);
            context.AddParameterWithValue("mason_quality", entity.MasonQuality);
            context.AddParameterWithValue("wood_quality_necessity", entity.WoodQualityNecessity);
            context.AddParameterWithValue("construction_level", entity.ConstructionLevel);
            context.AddParameterWithValue("wood_level", entity.WoodLevel);
            context.AddParameterWithValue("pile_diameter_top", entity.PileDiameterTop);
            context.AddParameterWithValue("pile_diameter_bottom", entity.PileDiameterBottom);
            context.AddParameterWithValue("pile_head_level", entity.PileHeadLevel);
            context.AddParameterWithValue("pile_tip_level", entity.PileTipLevel);
            context.AddParameterWithValue("foundation_depth", entity.FoundationDepth);
            context.AddParameterWithValue("mason_level", entity.MasonLevel);
            context.AddParameterWithValue("concrete_charger_length", entity.ConcreteChargerLength);
            context.AddParameterWithValue("pile_distance_length", entity.PileDistanceLength);
            context.AddParameterWithValue("wood_penetration_depth", entity.WoodPenetrationDepth);
            context.AddParameterWithValue("cpt", entity.Cpt);
            context.AddParameterWithValue("monitoring_well", entity.MonitoringWell);
            context.AddParameterWithValue("groundwater_level_temp", entity.GroundwaterLevelTemp);
            context.AddParameterWithValue("groundlevel", entity.GroundLevel);
            context.AddParameterWithValue("groundwater_level_net", entity.GroundwaterLevelNet);
            context.AddParameterWithValue("foundation_type", entity.FoundationType);
            context.AddParameterWithValue("enforcement_term", entity.EnforcementTerm);
            context.AddParameterWithValue("recovery_advised", entity.RecoveryAdvised);
            context.AddParameterWithValue("damage_cause", entity.DamageCause);
            context.AddParameterWithValue("damage_characteristics", entity.DamageCharacteristics);
            context.AddParameterWithValue("construction_pile", entity.ConstructionPile);
            context.AddParameterWithValue("wood_type", entity.WoodType);
            context.AddParameterWithValue("wood_encroachement", entity.WoodEncroachement);
            context.AddParameterWithValue("crack_indoor_restored", entity.CrackIndoorRestored);
            context.AddParameterWithValue("crack_indoor_type", entity.CrackIndoorType);
            context.AddParameterWithValue("crack_indoor_size", entity.CrackIndoorSize);
            context.AddParameterWithValue("crack_facade_front_restored", entity.CrackFacadeFrontRestored);
            context.AddParameterWithValue("crack_facade_front_type", entity.CrackFacadeFrontType);
            context.AddParameterWithValue("crack_facade_front_size", entity.CrackFacadeFrontSize);
            context.AddParameterWithValue("crack_facade_back_restored", entity.CrackFacadeBackRestored);
            context.AddParameterWithValue("crack_facade_back_type", entity.CrackFacadeBackType);
            context.AddParameterWithValue("crack_facade_back_size", entity.CrackFacadeBackSize);
            context.AddParameterWithValue("crack_facade_left_restored", entity.CrackFacadeLeftRestored);
            context.AddParameterWithValue("crack_facade_left_type", entity.CrackFacadeLeftType);
            context.AddParameterWithValue("crack_facade_left_size", entity.CrackFacadeLeftSize);
            context.AddParameterWithValue("crack_facade_right_restored", entity.CrackFacadeRightRestored);
            context.AddParameterWithValue("crack_facade_right_type", entity.CrackFacadeRightType);
            context.AddParameterWithValue("crack_facade_right_size", entity.CrackFacadeRightSize);
            context.AddParameterWithValue("deformed_facade", entity.DeformedFacade);
            context.AddParameterWithValue("threshold_updown_skewed", entity.ThresholdUpdownSkewed);
            context.AddParameterWithValue("threshold_front_level", entity.ThresholdFrontLevel);
            context.AddParameterWithValue("threshold_back_level", entity.ThresholdBackLevel);
            context.AddParameterWithValue("skewed_parallel", entity.SkewedParallel);
            context.AddParameterWithValue("skewed_perpendicular", entity.SkewedPerpendicular);
            context.AddParameterWithValue("skewed_facade", entity.SkewedFacade);
            context.AddParameterWithValue("settlement_speed", entity.SettlementSpeed);
        }

        private static InquirySample MapFromReader(DbDataReader reader, bool fullMap = false, int offset = 0)
            => new InquirySample
            {
                Id = reader.GetInt(offset + 0),
                Inquiry = reader.GetInt(offset + 1),
                Address = reader.GetSafeString(offset + 2),
                Note = reader.GetSafeString(offset + 3),
                CreateDate = reader.GetDateTime(offset + 4),
                UpdateDate = reader.GetSafeDateTime(offset + 5),
                DeleteDate = reader.GetSafeDateTime(offset + 6),
                BaseMeasurementLevel = reader.GetFieldValue<BaseMeasurementLevel>(offset + 7),
                BuiltYear = reader.GetDateTime(offset + 8),
                Substructure = reader.GetFieldValue<Substructure?>(offset + 9),
                OverallQuality = reader.GetFieldValue<FoundationQuality?>(offset + 10),
                WoodQuality = reader.GetFieldValue<WoodQuality?>(offset + 11),
                ConstructionQuality = reader.GetFieldValue<Quality?>(offset + 12),
                WoodCapacityHorizontalQuality = reader.GetFieldValue<Quality?>(offset + 13),
                PileWoodCapacityVerticalQuality = reader.GetFieldValue<Quality?>(offset + 14),
                CarryingCapacityQuality = reader.GetFieldValue<Quality?>(offset + 15),
                MasonQuality = reader.GetFieldValue<Quality?>(offset + 16),
                WoodQualityNecessity = reader.GetSafeBoolean(offset + 17),
                ConstructionLevel = reader.GetSafeDecimal(offset + 18),
                WoodLevel = reader.GetSafeDecimal(offset + 19),
                PileDiameterTop = reader.GetSafeDecimal(offset + 20),
                PileDiameterBottom = reader.GetSafeDecimal(offset + 21),
                PileHeadLevel = reader.GetSafeDecimal(offset + 22),
                PileTipLevel = reader.GetSafeDecimal(offset + 23),
                FoundationDepth = reader.GetSafeDecimal(offset + 24),
                MasonLevel = reader.GetSafeDecimal(offset + 25),
                ConcreteChargerLength = reader.GetSafeDecimal(offset + 26),
                PileDistanceLength = reader.GetSafeDecimal(offset + 27),
                WoodPenetrationDepth = reader.GetSafeDecimal(offset + 28),
                Cpt = reader.GetSafeString(offset + 29),
                MonitoringWell = reader.GetSafeString(offset + 30),
                GroundwaterLevelTemp = reader.GetSafeDecimal(offset + 31),
                GroundLevel = reader.GetSafeDecimal(offset + 32),
                GroundwaterLevelNet = reader.GetSafeDecimal(offset + 33),
                FoundationType = reader.GetFieldValue<FoundationType?>(offset + 34),
                EnforcementTerm = reader.GetFieldValue<EnforcementTerm?>(offset + 35),
                RecoveryAdvised = reader.GetSafeBoolean(offset + 36),
                DamageCause = reader.GetFieldValue<FoundationDamageCause>(offset + 37),
                DamageCharacteristics = reader.GetFieldValue<FoundationDamageCharacteristics?>(offset + 38),
                ConstructionPile = reader.GetFieldValue<ConstructionPile?>(offset + 39),
                WoodType = reader.GetFieldValue<WoodType?>(offset + 40),
                WoodEncroachement = reader.GetFieldValue<WoodEncroachement?>(offset + 41),
                CrackIndoorRestored = reader.GetSafeBoolean(offset + 42),
                CrackIndoorType = reader.GetFieldValue<CrackType?>(offset + 43),
                CrackIndoorSize = reader.GetSafeDecimal(offset + 44),
                CrackFacadeFrontRestored = reader.GetSafeBoolean(offset + 45),
                CrackFacadeFrontType = reader.GetFieldValue<CrackType?>(offset + 46),
                CrackFacadeFrontSize = reader.GetSafeDecimal(offset + 47),
                CrackFacadeBackRestored = reader.GetSafeBoolean(offset + 48),
                CrackFacadeBackType = reader.GetFieldValue<CrackType?>(offset + 49),
                CrackFacadeBackSize = reader.GetSafeDecimal(offset + 50),
                CrackFacadeLeftRestored = reader.GetSafeBoolean(offset + 51),
                CrackFacadeLeftType = reader.GetFieldValue<CrackType?>(offset + 52),
                CrackFacadeLeftSize = reader.GetSafeDecimal(offset + 53),
                CrackFacadeRightRestored = reader.GetSafeBoolean(offset + 54),
                CrackFacadeRightType = reader.GetFieldValue<CrackType?>(offset + 55),
                CrackFacadeRightSize = reader.GetSafeDecimal(offset + 56),
                DeformedFacade = reader.GetSafeBoolean(offset + 57),
                ThresholdUpdownSkewed = reader.GetSafeBoolean(offset + 58),
                ThresholdFrontLevel = reader.GetSafeDecimal(offset + 59),
                ThresholdBackLevel = reader.GetSafeDecimal(offset + 60),
                SkewedParallel = reader.GetSafeDecimal(offset + 61),
                SkewedPerpendicular = reader.GetSafeDecimal(offset + 62),
                SkewedFacade = reader.GetFieldValue<RotationType?>(offset + 63),
                SettlementSpeed = reader.GetSafeDouble(offset + 64),
            };

        /// <summary>
        ///     Retrieve <see cref="InquirySample"/> by id.
        /// </summary>
        /// <param name="id">Unique identifier.</param>
        /// <returns><see cref="InquirySample"/>.</returns>
        public override async ValueTask<InquirySample> GetByIdAsync(int id)
        {
            if (TryGetEntity(id, out InquirySample entity))
            {
                return entity;
            }

            var sql = @"
                SELECT  -- InquirySample
                        s.id,
                        s.inquiry,
                        s.address,
                        s.note,
                        s.create_date,
                        s.update_date,
                        s.delete_date,
                        s.base_measurement_level,
                        s.built_year,
                        s.substructure,

                        -- Foundation Assessment
                        s.overall_quality,
                        s.wood_quality,
                        s.construction_quality,
                        s.wood_capacity_horizontal_quality,
                        s.pile_wood_capacity_vertical_quality,
                        s.carrying_capacity_quality,
                        s.mason_quality,
                        s.wood_quality_necessity,

                        -- Foundation Measurement
                        s.construction_level,
                        s.wood_level,
                        s.pile_diameter_top,
                        s.pile_diameter_bottom,
                        s.pile_head_level,
                        s.pile_tip_level,
                        s.foundation_depth,
                        s.mason_level,
                        s.concrete_charger_length,
                        s.pile_distance_length,
                        s.wood_penetration_depth,

                        -- Surrounding
                        s.cpt,
                        s.monitoring_well,
                        s.groundwater_level_temp,
                        s.groundlevel,
                        s.groundwater_level_net,
                        
                        -- Foundation
                        s.foundation_type,
                        s.enforcement_term,
                        s.recovery_advised,
                        s.damage_cause,
                        s.damage_characteristics,
                        s.construction_pile,
                        s.wood_type,
                        s.wood_encroachement,

                        -- Building
                        s.crack_indoor_restored,
                        s.crack_indoor_type,
                        s.crack_indoor_size,
                        s.crack_facade_front_restored,
                        s.crack_facade_front_type,
                        s.crack_facade_front_size,
                        s.crack_facade_back_restored,
                        s.crack_facade_back_type,
                        s.crack_facade_back_size,
                        s.crack_facade_left_restored,
                        s.crack_facade_left_type,
                        s.crack_facade_left_size,
                        s.crack_facade_right_restored,
                        s.crack_facade_right_type,
                        s.crack_facade_right_size,
                        s.deformed_facade,
                        s.threshold_updown_skewed,
                        s.threshold_front_level,
                        s.threshold_back_level,
                        s.skewed_parallel,
                        s.skewed_perpendicular,
                        s.skewed_facade,
                        s.settlement_speed
                FROM    report.inquiry_sample AS s
                JOIN 	report.inquiry AS i ON i.id = s.inquiry
                JOIN 	application.attribution AS a ON a.id = i.attribution
                WHERE   s.id = @id
                AND     a.owner = @tenant
                LIMIT   1";

            await using var context = await DbContextFactory(sql);

            context.AddParameterWithValue("id", id);
            context.AddParameterWithValue("tenant", AppContext.TenantId);

            await using var reader = await context.ReaderAsync();

            return CacheEntity(MapFromReader(reader));
        }

        public Task<InquirySample> GetPublicAndByIdAsync(int id, Guid orgId)
        {
            throw new NotImplementedException();
        }

        /// <summary>
        ///     Retrieve all <see cref="InquirySample"/>.
        /// </summary>
        /// <returns>List of <see cref="InquirySample"/>.</returns>
        public override async IAsyncEnumerable<InquirySample> ListAllAsync(INavigation navigation)
        {
            if (navigation == null)
            {
                throw new ArgumentNullException(nameof(navigation));
            }

            var sql = @"
                SELECT  -- InquirySample
                        s.id,
                        s.inquiry,
                        s.address,
                        s.note,
                        s.create_date,
                        s.update_date,
                        s.delete_date,
                        s.base_measurement_level,
                        s.built_year,
                        s.substructure,

                        -- Foundation Assessment
                        s.overall_quality,
                        s.wood_quality,
                        s.construction_quality,
                        s.wood_capacity_horizontal_quality,
                        s.pile_wood_capacity_vertical_quality,
                        s.carrying_capacity_quality,
                        s.mason_quality,
                        s.wood_quality_necessity,

                        -- Foundation Measurement
                        s.construction_level,
                        s.wood_level,
                        s.pile_diameter_top,
                        s.pile_diameter_bottom,
                        s.pile_head_level,
                        s.pile_tip_level,
                        s.foundation_depth,
                        s.mason_level,
                        s.concrete_charger_length,
                        s.pile_distance_length,
                        s.wood_penetration_depth,

                        -- Surrounding
                        s.cpt,
                        s.monitoring_well,
                        s.groundwater_level_temp,
                        s.groundlevel,
                        s.groundwater_level_net,
                        
                        -- Foundation
                        s.foundation_type,
                        s.enforcement_term,
                        s.recovery_advised,
                        s.damage_cause,
                        s.damage_characteristics,
                        s.construction_pile,
                        s.wood_type,
                        s.wood_encroachement,

                        -- Building
                        s.crack_indoor_restored,
                        s.crack_indoor_type,
                        s.crack_indoor_size,
                        s.crack_facade_front_restored,
                        s.crack_facade_front_type,
                        s.crack_facade_front_size,
                        s.crack_facade_back_restored,
                        s.crack_facade_back_type,
                        s.crack_facade_back_size,
                        s.crack_facade_left_restored,
                        s.crack_facade_left_type,
                        s.crack_facade_left_size,
                        s.crack_facade_right_restored,
                        s.crack_facade_right_type,
                        s.crack_facade_right_size,
                        s.deformed_facade,
                        s.threshold_updown_skewed,
                        s.threshold_front_level,
                        s.threshold_back_level,
                        s.skewed_parallel,
                        s.skewed_perpendicular,
                        s.skewed_facade,
                        s.settlement_speed
                FROM    report.inquiry_sample AS s
                JOIN 	report.inquiry AS i ON i.id = s.inquiry
                JOIN 	application.attribution AS a ON a.id = i.attribution
                WHERE   a.owner = @tenant";

            ConstructNavigation(ref sql, navigation);

            await using var context = await DbContextFactory(sql);

<<<<<<< HEAD
            await using var reader = await cmd.ExecuteReaderAsync();
            while (await reader.ReadAsync())
=======
            context.AddParameterWithValue("tenant", AppContext.TenantId);

            await foreach (var reader in context.EnumerableReaderAsync())
>>>>>>> be45061a
            {
                yield return CacheEntity(MapFromReader(reader));
            }
        }

        /// <summary>
        ///     Retrieve all entities and filter on report.
        /// </summary>
        /// <returns>List of entities.</returns>
        public async IAsyncEnumerable<InquirySample> ListAllAsync(int report, INavigation navigation)
        {
            if (navigation == null)
            {
                throw new ArgumentNullException(nameof(navigation));
            }

            var sql = @"
                SELECT  -- InquirySample
                        s.id,
                        s.inquiry,
                        s.address,
                        s.note,
                        s.create_date,
                        s.update_date,
                        s.delete_date,
                        s.base_measurement_level,
                        s.built_year,
                        s.substructure,

                        -- Foundation Assessment
                        s.overall_quality,
                        s.wood_quality,
                        s.construction_quality,
                        s.wood_capacity_horizontal_quality,
                        s.pile_wood_capacity_vertical_quality,
                        s.carrying_capacity_quality,
                        s.mason_quality,
                        s.wood_quality_necessity,

                        -- Foundation Measurement
                        s.construction_level,
                        s.wood_level,
                        s.pile_diameter_top,
                        s.pile_diameter_bottom,
                        s.pile_head_level,
                        s.pile_tip_level,
                        s.foundation_depth,
                        s.mason_level,
                        s.concrete_charger_length,
                        s.pile_distance_length,
                        s.wood_penetration_depth,

                        -- Surrounding
                        s.cpt,
                        s.monitoring_well,
                        s.groundwater_level_temp,
                        s.groundlevel,
                        s.groundwater_level_net,
                        
                        -- Foundation
                        s.foundation_type,
                        s.enforcement_term,
                        s.recovery_advised,
                        s.damage_cause,
                        s.damage_characteristics,
                        s.construction_pile,
                        s.wood_type,
                        s.wood_encroachement,

                        -- Building
                        s.crack_indoor_restored,
                        s.crack_indoor_type,
                        s.crack_indoor_size,
                        s.crack_facade_front_restored,
                        s.crack_facade_front_type,
                        s.crack_facade_front_size,
                        s.crack_facade_back_restored,
                        s.crack_facade_back_type,
                        s.crack_facade_back_size,
                        s.crack_facade_left_restored,
                        s.crack_facade_left_type,
                        s.crack_facade_left_size,
                        s.crack_facade_right_restored,
                        s.crack_facade_right_type,
                        s.crack_facade_right_size,
                        s.deformed_facade,
                        s.threshold_updown_skewed,
                        s.threshold_front_level,
                        s.threshold_back_level,
                        s.skewed_parallel,
                        s.skewed_perpendicular,
                        s.skewed_facade,
                        s.settlement_speed
                FROM    report.inquiry_sample AS s
                JOIN 	report.inquiry AS i ON i.id = s.inquiry
                JOIN 	application.attribution AS a ON a.id = i.attribution
                WHERE   a.owner = @tenant
                AND     i.id = @id";

            ConstructNavigation(ref sql, navigation);

            await using var context = await DbContextFactory(sql);

            context.AddParameterWithValue("id", report);
            context.AddParameterWithValue("tenant", AppContext.TenantId);

            await foreach (var reader in context.EnumerableReaderAsync())
            {
                yield return CacheEntity(MapFromReader(reader));
            }
        }

        public override async ValueTask UpdateAsync(InquirySample entity)
        {
            if (entity == null)
            {
                throw new ArgumentNullException(nameof(entity));
            }

            ResetCacheEntity(entity);

            var sql = @"
                    UPDATE  report.inquiry_sample AS s
                    SET     -- InquirySample
                            inquiry = @inquiry,
                            address = @address,
                            note = @note,
                            built_year = @built_year,
                            substructure = @substructure,

                            -- Foundation Assessment
                            overall_quality = @overall_quality,
                            wood_quality = @wood_quality,
                            construction_quality = @construction_quality,
                            wood_capacity_horizontal_quality = @wood_capacity_horizontal_quality,
                            pile_wood_capacity_vertical_quality = @pile_wood_capacity_vertical_quality,
                            carrying_capacity_quality = @carrying_capacity_quality,
                            mason_quality = @mason_quality,
                            wood_quality_necessity = @wood_quality_necessity,

                            -- Foundation Measurement
                            construction_level = @construction_level,
                            wood_level = @wood_level,
                            pile_diameter_top = @pile_diameter_top,
                            pile_diameter_bottom = @pile_diameter_bottom,
                            pile_head_level = @pile_head_level,
                            pile_tip_level = @pile_tip_level,
                            foundation_depth = @foundation_depth,
                            mason_level = @mason_level,
                            concrete_charger_length = @concrete_charger_length,
                            pile_distance_length = @pile_distance_length,
                            wood_penetration_depth = @wood_penetration_depth,

                            -- Surrounding
                            cpt = @cpt,
                            monitoring_well = @monitoring_well,
                            groundwater_level_temp = @groundwater_level_temp,
                            groundlevel = @groundlevel,
                            groundwater_level_net = @groundwater_level_net,
                        
                            -- Foundation
                            foundation_type = @foundation_type,
                            enforcement_term = @enforcement_term,
                            recovery_advised = @recovery_advised,
                            damage_cause = @damage_cause,
                            damage_characteristics = @damage_characteristics,
                            construction_pile = @construction_pile,
                            wood_type = @wood_type,
                            wood_encroachement = @wood_encroachement,

                            -- Building
                            crack_indoor_restored = @crack_indoor_restored,
                            crack_indoor_type = @crack_indoor_type,
                            crack_indoor_size = @crack_indoor_size,
                            crack_facade_front_restored = @crack_facade_front_restored,
                            crack_facade_front_type = @crack_facade_front_type,
                            crack_facade_front_size = @crack_facade_front_size,
                            crack_facade_back_restored = @crack_facade_back_restored,
                            crack_facade_back_type = @crack_facade_back_type,
                            crack_facade_back_size = @crack_facade_back_size,
                            crack_facade_left_restored = @crack_facade_left_restored,
                            crack_facade_left_type = @crack_facade_left_type,
                            crack_facade_left_size = @crack_facade_left_size,
                            crack_facade_right_restored = @crack_facade_right_restored,
                            crack_facade_right_type = @crack_facade_right_type,
                            crack_facade_right_size = @crack_facade_right_size,
                            deformed_facade = @deformed_facade,
                            threshold_updown_skewed = @threshold_updown_skewed,
                            threshold_front_level = @threshold_front_level,
                            threshold_back_level = @threshold_back_level,
                            skewed_parallel = @skewed_parallel,
                            skewed_perpendicular = @skewed_perpendicular,
                            skewed_facade = @skewed_facade,
                            settlement_speed = @settlement_speed
                    FROM 	application.attribution AS a, report.inquiry AS i
                    WHERE   i.id = s.inquiry
                    AND     a.id = i.attribution
                    AND     s.id = @id
                    AND     a.owner = @tenant";

            await using var context = await DbContextFactory(sql);

            context.AddParameterWithValue("id", entity.Id);
            context.AddParameterWithValue("tenant", AppContext.TenantId);

            MapToWriter(context, entity);

            await context.NonQueryAsync();
        }
    }
}<|MERGE_RESOLUTION|>--- conflicted
+++ resolved
@@ -568,14 +568,9 @@
 
             await using var context = await DbContextFactory(sql);
 
-<<<<<<< HEAD
-            await using var reader = await cmd.ExecuteReaderAsync();
-            while (await reader.ReadAsync())
-=======
             context.AddParameterWithValue("tenant", AppContext.TenantId);
 
             await foreach (var reader in context.EnumerableReaderAsync())
->>>>>>> be45061a
             {
                 yield return CacheEntity(MapFromReader(reader));
             }
