--- conflicted
+++ resolved
@@ -59,14 +59,9 @@
 
             await using var context = await DbContextFactory(sql);
 
-<<<<<<< HEAD
-            await using var reader = await cmd.ExecuteReaderAsync();
-            while (await reader.ReadAsync())
-=======
             context.AddParameterWithValue("organization_id", organizationId);
 
             await foreach (var reader in context.EnumerableReaderAsync())
->>>>>>> be45061a
             {
                 yield return reader.GetGuid(0);
             }
@@ -87,12 +82,7 @@
             context.AddParameterWithValue("organization_id", organizationId);
             context.AddParameterWithValue("role", role);
 
-<<<<<<< HEAD
-            await using var reader = await cmd.ExecuteReaderAsync();
-            while (await reader.ReadAsync())
-=======
             await foreach (var reader in context.EnumerableReaderAsync())
->>>>>>> be45061a
             {
                 yield return reader.GetGuid(0);
             }
