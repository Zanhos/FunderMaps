--- conflicted
+++ resolved
@@ -49,28 +49,6 @@
                 throw new ArgumentNullException(nameof(services));
             }
 
-<<<<<<< HEAD
-            // Keep the order in which they are directory listed
-            services.AddScoped<IAddressRepository, AddressRepository>();
-            services.AddScoped<IAnalysisRepository, AnalysisRepository>();
-            services.AddScoped<IBuildingRepository, BuildingRepository>();
-            services.AddScoped<IBundleRepository, BundleRepository>();
-            services.AddScoped<IContactRepository, ContactRepository>();
-            services.AddScoped<IIncidentRepository, IncidentRepository>();
-            services.AddScoped<IInquiryRepository, InquiryRepository>();
-            services.AddScoped<IInquirySampleRepository, InquirySampleRepository>();
-            services.AddScoped<ILayerRepository, LayerRepository>();
-            services.AddScoped<IOrganizationProposalRepository, OrganizationProposalRepository>();
-            services.AddScoped<IOrganizationRepository, OrganizationRepository>();
-            services.AddScoped<IOrganizationUserRepository, OrganizationUserRepository>();
-            services.AddScoped<IProjectRepository, ProjectRepository>();
-            services.AddScoped<IProjectSampleRepository, ProjectSampleRepository>();
-            services.AddScoped<IRecoveryRepository, RecoveryRepository>();
-            services.AddScoped<IRecoverySampleRepository, RecoverySampleRepository>();
-            services.AddScoped<IStatisticsRepository, StatisticsRepository>();
-            services.AddScoped<ITrackingRepository, TrackingRepository>();
-            services.AddScoped<IUserRepository, UserRepository>();
-=======
             // Register context repositories with the DI container.
             // NOTE: Keep the order in which they are directory listed
             services.AddContextRepository<IAddressRepository, AddressRepository>();
@@ -91,7 +69,6 @@
             services.AddContextRepository<ITestRepository, TestRepository>();
             services.AddContextRepository<ITrackingRepository, TrackingRepository>();
             services.AddContextRepository<IUserRepository, UserRepository>();
->>>>>>> be45061a
 
             return services;
         }
