using AutoMapper;
<<<<<<< HEAD
using FunderMaps.Core.Interfaces;
using FunderMaps.Core.Services;
=======
using FunderMaps.AspNetCore.Extensions;
>>>>>>> 7ab694b6
using FunderMaps.Webservice.Abstractions.Services;
using FunderMaps.Webservice.Documentation;
using FunderMaps.Webservice.Handlers;
using FunderMaps.Webservice.HealthChecks;
using FunderMaps.Webservice.Mapping;
using FunderMaps.Webservice.Services;
using Microsoft.AspNetCore.Builder;
using Microsoft.AspNetCore.Hosting;
using Microsoft.AspNetCore.Http;
using Microsoft.AspNetCore.HttpOverrides;
using Microsoft.AspNetCore.Mvc;
using Microsoft.AspNetCore.ResponseCompression;
using Microsoft.Extensions.Configuration;
using Microsoft.Extensions.DependencyInjection;
using Microsoft.Extensions.DependencyInjection.Extensions;
using Microsoft.Extensions.Hosting;
using System;
using System.IO.Compression;

[assembly: ApiController]
namespace FunderMaps.Webservice
{
    /// <summary>
    ///     Application configuration.
    /// </summary>
    public class Startup
    {
        /// <summary>
        ///     Configuration.
        /// </summary>
        public IConfiguration Configuration { get; }

        /// <summary>
        ///     Create a new instance.
        /// </summary>
        /// <param name="configuration">See <see cref="IConfiguration"/>.</param>
        public Startup(IConfiguration configuration) => Configuration = configuration;

        /// <summary>
        ///     This method gets called by the runtime. Use this method to add services to the container.
        /// </summary>
        /// <remarks>
        ///     Order is undetermined when configuring services.
        /// </remarks>
        /// <param name="services">See <see cref="IServiceCollection"/>.</param>
        public void ConfigureServices(IServiceCollection services)
        {
            if (services == null) { throw new ArgumentNullException(nameof(services)); }

            services.AddControllers();

<<<<<<< HEAD
=======
            services.AddResponseCompression(options =>
            {
                // NOTE: Compression is disabled by default when serving data
                // over HTTPS because of BREACH exploit.
                options.EnableForHttps = true;
            });

            // Configure exception mapping.
            services.AddFunderMapsExceptionMapper();

>>>>>>> 7ab694b6
            // Configure services.
            services.AddTransient<IMappingService, MappingService>();
            services.AddTransient<ProductRequestHandler>();

            // Override default product service by tracking variant of product service.
            var descriptor = new ServiceDescriptor(typeof(IProductService), typeof(ProductTrackingService), ServiceLifetime.Transient);
            services.Replace(descriptor);

            // Configure FunderMaps services.
            services.AddFunderMapsDataServices("FunderMapsConnection");
            services.AddFunderMapsCoreServices();

            // Configure AutoMapper.
            services.AddAutoMapper(typeof(AutoMapperProfile));

            // Configure health checks.
            services.AddHealthChecks()
                .AddCheck<WebserviceHealthCheck>("webservice_health_check");

            // Configure compression providers.
            services
                .Configure<GzipCompressionProviderOptions>(options => options.Level = CompressionLevel.Fastest)
                .Configure<BrotliCompressionProviderOptions>(options => options.Level = CompressionLevel.Fastest);

            // Configure Swagger.
            services.AddSwaggerGen(c =>
            {
                // FUTURE: The full enum description support for swagger with System.Text.Json is a WIP. This is a custom tempfix.
                c.SchemaFilter<EnumSchemaFilter>();
                c.GeneratePolymorphicSchemas();
            });
        }

        /// <summary>
        ///     This method gets called by the runtime. Use this  method to configure the HTTP request pipeline.
        /// </summary>
        /// <remarks>
        ///     The order in which the pipeline handles request is of importance.
        /// </remarks>
        public void Configure(IApplicationBuilder app, IWebHostEnvironment env)
        {
            if (env.IsProduction())
            {
                app.UseForwardedHeaders(new ForwardedHeadersOptions
                {
                    ForwardedHeaders = ForwardedHeaders.XForwardedFor | ForwardedHeaders.XForwardedProto,
                });
            }

            if (env.IsDevelopment())
            {
                app.UseDeveloperExceptionPage();
            }
            else
            {
<<<<<<< HEAD
                //app.UseExceptionHandler("/oops");
=======
                app.UseExceptionHandler("/error");
                app.UseHsts();
>>>>>>> 7ab694b6
            }
            app.UseFunderMapsExceptionHandler(options => options.ErrorControllerPath = "/error");

            app.UseSwagger();
            app.UseSwaggerUI(c =>
            {
                c.SwaggerEndpoint("/swagger/v1/swagger.json", "FunderMaps Webservice");
                c.RoutePrefix = string.Empty;
            });

            app.UsePathBase(new PathString("/api"));
            app.UseRouting();

            app.UseAuthentication();
            app.UseAuthorization();

            app.UseEndpoints(endpoints =>
            {
                endpoints.MapControllers();
                endpoints.MapHealthChecks("/health");
            });
        }
    }
}<|MERGE_RESOLUTION|>--- conflicted
+++ resolved
@@ -1,10 +1,7 @@
 using AutoMapper;
-<<<<<<< HEAD
 using FunderMaps.Core.Interfaces;
 using FunderMaps.Core.Services;
-=======
 using FunderMaps.AspNetCore.Extensions;
->>>>>>> 7ab694b6
 using FunderMaps.Webservice.Abstractions.Services;
 using FunderMaps.Webservice.Documentation;
 using FunderMaps.Webservice.Handlers;
@@ -56,8 +53,6 @@
 
             services.AddControllers();
 
-<<<<<<< HEAD
-=======
             services.AddResponseCompression(options =>
             {
                 // NOTE: Compression is disabled by default when serving data
@@ -68,7 +63,6 @@
             // Configure exception mapping.
             services.AddFunderMapsExceptionMapper();
 
->>>>>>> 7ab694b6
             // Configure services.
             services.AddTransient<IMappingService, MappingService>();
             services.AddTransient<ProductRequestHandler>();
@@ -124,12 +118,8 @@
             }
             else
             {
-<<<<<<< HEAD
-                //app.UseExceptionHandler("/oops");
-=======
                 app.UseExceptionHandler("/error");
                 app.UseHsts();
->>>>>>> 7ab694b6
             }
             app.UseFunderMapsExceptionHandler(options => options.ErrorControllerPath = "/error");
 
