--- conflicted
+++ resolved
@@ -18,20 +18,12 @@
   <ItemGroup>
     <PackageReference Include="Google.Protobuf" Version="3.14.0" />
     <PackageReference Include="Grpc.Net.Client" Version="2.34.0" />
-<<<<<<< HEAD
-    <PackageReference Include="Grpc.Tools" Version="2.34.0">
-=======
     <PackageReference Include="Grpc.Tools" Version="2.35.0">
->>>>>>> ad10170c
       <IncludeAssets>runtime; build; native; contentfiles; analyzers; buildtransitive</IncludeAssets>
       <PrivateAssets>all</PrivateAssets>
     </PackageReference>    
     <PackageReference Include="System.Linq.Async" Version="5.0.0" />
-<<<<<<< HEAD
-    <PackageReference Include="AWSSDK.S3" Version="3.5.7.4" />
-=======
     <PackageReference Include="AWSSDK.S3" Version="3.5.7.10" />
->>>>>>> ad10170c
     <PackageReference Include="MailKit" Version="2.10.1" />
   </ItemGroup>
 
