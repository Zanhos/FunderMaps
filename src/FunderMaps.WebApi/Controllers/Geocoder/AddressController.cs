--- conflicted
+++ resolved
@@ -1,11 +1,7 @@
-using AutoMapper;
+﻿using AutoMapper;
 using FunderMaps.AspNetCore.DataTransferObjects;
 using FunderMaps.Core.Entities;
 using FunderMaps.Core.Interfaces;
-<<<<<<< HEAD
-using FunderMaps.Core.Interfaces.Repositories;
-=======
->>>>>>> fa3a4c1f
 using Microsoft.AspNetCore.Mvc;
 using System;
 using System.Threading.Tasks;
@@ -20,38 +16,23 @@
     public class AddressController : ControllerBase
     {
         private readonly IMapper _mapper;
-<<<<<<< HEAD
-        private readonly IAddressRepository _addressRepository;
-=======
->>>>>>> fa3a4c1f
-        private readonly IGeocoderTranslation _geocoderTranslation;
 
         /// <summary>
         ///     Create new instance.
         /// </summary>
-<<<<<<< HEAD
-        public AddressController(IMapper mapper, IAddressRepository addressRepository, IGeocoderTranslation geocoderTranslation)
-        {
-            _mapper = mapper ?? throw new ArgumentNullException(nameof(mapper));
-            _addressRepository = addressRepository ?? throw new ArgumentNullException(nameof(addressRepository));
-=======
         public AddressController(IMapper mapper, IGeocoderTranslation geocoderTranslation)
         {
             _mapper = mapper ?? throw new ArgumentNullException(nameof(mapper));
->>>>>>> fa3a4c1f
-            _geocoderTranslation = geocoderTranslation ?? throw new ArgumentNullException(nameof(geocoderTranslation));
         }
 
         /// <summary>
         ///     Get address by identifier.
         /// </summary>
-        /// <param name="id">Address identifier.</param>
-        /// <returns>Matching address.</returns>
         [HttpGet("{id}")]
-        public async Task<IActionResult> GetAsync(string id)
+        public async Task<IActionResult> GetAsync(string id, [FromServices] IGeocoderTranslation geocoderTranslation)
         {
             // Assign.
-            Address address = await _geocoderTranslation.GetAddressIdAsync(id);
+            Address address = await geocoderTranslation.GetAddressIdAsync(id);
 
             // Map.
             var output = _mapper.Map<AddressBuildingDto>(address);
