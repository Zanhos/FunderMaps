﻿using AutoMapper;
using FunderMaps.AspNetCore.DataAnnotations;
using FunderMaps.AspNetCore.DataTransferObjects;
using FunderMaps.Core.Entities;
using FunderMaps.Core.Interfaces;
using FunderMaps.Core.Interfaces.Repositories;
using FunderMaps.Core.Types;
using FunderMaps.WebApi.DataTransferObjects;
using Microsoft.AspNetCore.Http;
using Microsoft.AspNetCore.Mvc;
using System;
using System.Collections.Generic;
using System.ComponentModel.DataAnnotations;
using System.Threading.Tasks;

#pragma warning disable CA1062 // Validate arguments of public methods
namespace FunderMaps.WebApi.Controllers.Report
{
    /// <summary>
    ///     Endpoint controller for inquiry operations.
    /// </summary>
    [Route("inquiry")]
    public class InquiryController : ControllerBase
    {
        private readonly IMapper _mapper;
        private readonly Core.AppContext _appContext;
        private readonly IInquiryRepository _inquiryRepository;
        private readonly IBlobStorageService _blobStorageService;
        private readonly INotificationService _notificationService;

        /// <summary>
        ///     Create new instance.
        /// </summary>
        public InquiryController(
            IMapper mapper,
            Core.AppContext appContext,
            IInquiryRepository inquiryRepository,
            IBlobStorageService blobStorageService,
            INotificationService notificationService)
        {
            _mapper = mapper ?? throw new ArgumentNullException(nameof(mapper));
            _appContext = appContext ?? throw new ArgumentNullException(nameof(appContext));
            _inquiryRepository = inquiryRepository ?? throw new ArgumentNullException(nameof(inquiryRepository));
            _blobStorageService = blobStorageService ?? throw new ArgumentNullException(nameof(blobStorageService));
            _notificationService = notificationService ?? throw new ArgumentNullException(nameof(notificationService));
        }

        // GET: api/inquiry/stats
        /// <summary>
        ///     Return inquiry statistics.
        /// </summary>
        [HttpGet("stats")]
        public async Task<IActionResult> GetStatsAsync()
        {
            // Map.
            var output = new DatasetStatsDto
            {
                Count = await _inquiryRepository.CountAsync(),
            };

            // Return.
            return Ok(output);
        }

        // GET: api/inquiry/{id}
        /// <summary>
        ///     Return inquiry by id.
        /// </summary>
        [HttpGet("{id:int}")]
        public async Task<IActionResult> GetAsync(int id)
        {
            // Act.
            var inquiry = await _inquiryRepository.GetByIdAsync(id);

            // Map.
            var output = _mapper.Map<InquiryDto>(inquiry);

            // Return.
            return Ok(output);
        }

        // GET: api/inquiry
        /// <summary>
        ///     Return all inquiries.
        /// </summary>
        [HttpGet]
        public async Task<IActionResult> GetAllAsync([FromQuery] PaginationDto pagination)
        {
            // Act.
            IAsyncEnumerable<InquiryFull> organizationList = _inquiryRepository.ListAllAsync(pagination.Navigation);

            // Map.
            var output = await _mapper.MapAsync<IList<InquiryDto>, InquiryFull>(organizationList);

            // Return.
            return Ok(output);
        }

        // POST: api/inquiry
        /// <summary>
        ///     Create inquiry.
        /// </summary>
        [HttpPost]
        public async Task<IActionResult> CreateAsync([FromBody] InquiryDto input)
        {
            // Map.
            var inquiry = _mapper.Map<InquiryFull>(input);

            // Act.
            inquiry = await _inquiryRepository.AddGetAsync(inquiry);

            // Map.
            var output = _mapper.Map<InquiryDto>(inquiry);

            // Return.
            return Ok(output);
        }

        // POST: api/inquiry/upload-document
        /// <summary>
        ///     Upload document to the backstore.
        /// </summary>
        [HttpPost("upload-document")]
<<<<<<< HEAD
        [RequestSizeLimit(128 * 1024 * 1024)]
        public async Task<IActionResult> UploadDocumentAsync([Required] IFormFile input)
=======
        public async Task<IActionResult> UploadDocumentAsync([Required][FormFile(Core.IO.File.AllowedFileMimes)] IFormFile input)
>>>>>>> ade2c0b4
        {
            // Act.
            var storeFileName = Core.IO.Path.GetUniqueName(input.FileName);
            await _blobStorageService.StoreFileAsync(
                containerName: Core.Constants.InquiryStorageFolderName,
                fileName: storeFileName,
                contentType: input.ContentType,
                stream: input.OpenReadStream());

            var output = new DocumentDto
            {
                Name = storeFileName,
            };

            // Return.
            return Ok(output);
        }

        // GET: api/inquiry/download
        /// <summary>
        ///     Retrieve document access link.
        /// </summary>
        [HttpGet("{id:int}/download")]
        public async Task<IActionResult> GetDocumentAccessLinkAsync(int id)
        {
            // Act.
            var inquiry = await _inquiryRepository.GetByIdAsync(id);
            var link = await _blobStorageService.GetAccessLinkAsync(
                containerName: Core.Constants.InquiryStorageFolderName,
                fileName: inquiry.DocumentFile,
                hoursValid: 1);

            // Map.
            var result = new BlobAccessLinkDto
            {
                AccessLink = link
            };

            // Return.
            return Ok(result);
        }

        // PUT: api/inquiry/{id}
        /// <summary>
        ///     Update inquiry by id.
        /// </summary>
        [HttpPut("{id:int}")]
        public async Task<IActionResult> UpdateAsync(int id, [FromBody] InquiryDto input)
        {
            // Map.
            var inquiry = _mapper.Map<InquiryFull>(input);
            inquiry.Id = id;

            // Act.
            await _inquiryRepository.UpdateAsync(inquiry);

            // FUTURE: Does this make sense?
            // Only when this item was rejected can we move into
            // a pending state after update.
            if (inquiry.State.AuditStatus == AuditStatus.Rejected)
            {
                // Transition.
                inquiry.State.TransitionToPending();

                // Act.
                await _inquiryRepository.SetAuditStatusAsync(inquiry.Id, inquiry);
            }

            // Return.
            return NoContent();
        }

        // POST: api/inquiry/{id}/status_review
        /// <summary>
        ///     Set inquiry status to review by id.
        /// </summary>
        [HttpPost("{id:int}/status_review")]
        public async Task<IActionResult> SetStatusReviewAsync(int id, StatusChangeDto input)
        {
            // Act.
            var inquiry = await _inquiryRepository.GetByIdAsync(id);

            // Transition.
            inquiry.State.TransitionToReview();

            // Act.
            await _inquiryRepository.SetAuditStatusAsync(inquiry.Id, inquiry);
            await _notificationService.NotifyByEmailAsync(
                address: new string[] { "info@example.com" }, // TODO:
                content: input.Message,
                subject: "FunderMaps - Rapportage ter review");

            // Return.
            return NoContent();
        }

        // POST: api/inquiry/{id}/status_rejected
        /// <summary>
        ///     Set inquiry status to rejected by id.
        /// </summary>
        [HttpPost("{id:int}/status_rejected")]
        public async Task<IActionResult> SetStatusRejectedAsync(int id, StatusChangeDto input)
        {
            // Act.
            var inquiry = await _inquiryRepository.GetByIdAsync(id);

            // Transition.
            inquiry.State.TransitionToRejected();

            // Act.
            await _inquiryRepository.SetAuditStatusAsync(inquiry.Id, inquiry);
            await _notificationService.NotifyByEmailAsync(
                address: new string[] { "info@example.com" }, // TODO:
                content: input.Message,
                subject: "FunderMaps - Rapportage afgekeurd");

            // Return.
            return NoContent();
        }

        // POST: api/inquiry/{id}/status_approved
        /// <summary>
        ///     Set inquiry status to done by id.
        /// </summary>
        [HttpPost("{id:int}/status_approved")]
        public async Task<IActionResult> SetStatusApprovedAsync(int id)
        {
            // Act.
            var inquiry = await _inquiryRepository.GetByIdAsync(id);

            // Transition.
            inquiry.State.TransitionToDone();

            // Act.
            await _inquiryRepository.SetAuditStatusAsync(inquiry.Id, inquiry);

            // Return.
            return NoContent();
        }

        // DELETE: api/inquiry/{id}
        /// <summary>
        ///     Delete inquiry by id.
        /// </summary>
        [HttpDelete("{id:int}")]
        public async Task<IActionResult> DeleteAsync(int id)
        {
            // Act.
            await _inquiryRepository.DeleteAsync(id);

            // Return.
            return NoContent();
        }
    }
}
#pragma warning restore CA1062 // Validate arguments of public methods<|MERGE_RESOLUTION|>--- conflicted
+++ resolved
@@ -121,12 +121,8 @@
         ///     Upload document to the backstore.
         /// </summary>
         [HttpPost("upload-document")]
-<<<<<<< HEAD
         [RequestSizeLimit(128 * 1024 * 1024)]
-        public async Task<IActionResult> UploadDocumentAsync([Required] IFormFile input)
-=======
         public async Task<IActionResult> UploadDocumentAsync([Required][FormFile(Core.IO.File.AllowedFileMimes)] IFormFile input)
->>>>>>> ade2c0b4
         {
             // Act.
             var storeFileName = Core.IO.Path.GetUniqueName(input.FileName);
