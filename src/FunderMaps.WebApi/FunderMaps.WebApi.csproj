﻿<?xml version="1.0" encoding="utf-8"?>
<Project Sdk="Microsoft.NET.Sdk.Web">

  <PropertyGroup>
    <TargetFramework>netcoreapp3.1</TargetFramework>
    <LangVersion>latest</LangVersion>
    <UserSecretsId>aspnet-FunderMaps-1BA92925-643A-4F0A-817C-62E1B7DBC479</UserSecretsId>
  </PropertyGroup>

  <PropertyGroup Condition="'$(Configuration)|$(Platform)'=='Debug|AnyCPU'">
    <PlatformTarget>AnyCPU</PlatformTarget>
    <DocumentationFile>$(SolutionDir)DocumentationFunderMaps.xml</DocumentationFile>
    <DefineConstants>TRACE</DefineConstants>
  </PropertyGroup>

  <PropertyGroup Condition="'$(Configuration)|$(Platform)'=='Release|AnyCPU'">
    <PlatformTarget>AnyCPU</PlatformTarget>
    <DocumentationFile>$(SolutionDir)DocumentationFunderMaps.xml</DocumentationFile>
  </PropertyGroup>

  <ItemGroup>
<<<<<<< HEAD
    <Compile Remove="Services\**" />
    <Content Remove="Services\**" />
    <EmbeddedResource Remove="Services\**" />
    <None Remove="Services\**" />
  </ItemGroup>

  <ItemGroup>
    <PackageReference Include="AutoMapper.Extensions.Microsoft.DependencyInjection" Version="8.1.0" />
    <PackageReference Include="Microsoft.AspNetCore.Authentication.JwtBearer" Version="3.1.9" />
=======
    <PackageReference Include="AutoMapper" Version="10.1.1" />
    <PackageReference Include="AutoMapper.Extensions.Microsoft.DependencyInjection" Version="8.1.0" />
>>>>>>> be45061a
    <PackageReference Include="Microsoft.CodeAnalysis.FxCopAnalyzers" Version="3.3.1">
      <PrivateAssets>all</PrivateAssets>
      <IncludeAssets>runtime; build; native; contentfiles; analyzers; buildtransitive</IncludeAssets>
    </PackageReference>
    <PackageReference Include="Microsoft.Extensions.Hosting.Systemd" Version="3.1.9" />
  </ItemGroup>

  <ItemGroup>
    <ProjectReference Include="..\FunderMaps.AspNetCore\FunderMaps.AspNetCore.csproj" />
    <ProjectReference Include="..\FunderMaps.Core\FunderMaps.Core.csproj" />
    <ProjectReference Include="..\FunderMaps.Data\FunderMaps.Data.csproj" />
    <ProjectReference Include="..\FunderMaps.Infrastructure\FunderMaps.Infrastructure.csproj" />
  </ItemGroup>

</Project><|MERGE_RESOLUTION|>--- conflicted
+++ resolved
@@ -19,20 +19,8 @@
   </PropertyGroup>
 
   <ItemGroup>
-<<<<<<< HEAD
-    <Compile Remove="Services\**" />
-    <Content Remove="Services\**" />
-    <EmbeddedResource Remove="Services\**" />
-    <None Remove="Services\**" />
-  </ItemGroup>
-
-  <ItemGroup>
-    <PackageReference Include="AutoMapper.Extensions.Microsoft.DependencyInjection" Version="8.1.0" />
-    <PackageReference Include="Microsoft.AspNetCore.Authentication.JwtBearer" Version="3.1.9" />
-=======
     <PackageReference Include="AutoMapper" Version="10.1.1" />
     <PackageReference Include="AutoMapper.Extensions.Microsoft.DependencyInjection" Version="8.1.0" />
->>>>>>> be45061a
     <PackageReference Include="Microsoft.CodeAnalysis.FxCopAnalyzers" Version="3.3.1">
       <PrivateAssets>all</PrivateAssets>
       <IncludeAssets>runtime; build; native; contentfiles; analyzers; buildtransitive</IncludeAssets>
