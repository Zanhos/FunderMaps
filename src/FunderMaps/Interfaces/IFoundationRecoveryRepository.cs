--- conflicted
+++ resolved
@@ -31,28 +31,15 @@
         /// <summary>
         /// Return a list of items filterd by the organization id and the navigation values
         /// </summary>
-<<<<<<< HEAD
         /// <param name="orgId">The id of the organization.</param>
         /// <param name="navigation">The Navigation values.</param>
         /// <returns>List of entities.</returns>
         Task<IReadOnlyList<FoundationRecovery>> ListAllAsync(Guid orgId, Navigation navigation);
-=======
-        /// <param name="org_id">The id of the organization</param>
-        /// <param name="navigation">The Navigation values</param>
-        /// <returns>list of all the foundation recovery reports based on the organization id</returns>
-        Task<IReadOnlyList<FoundationRecovery>> ListAllAsync(int org_id, Navigation navigation);
->>>>>>> 492dd1c7
 
         /// <summary>
         /// Retrieve number of entities and filter on organization id.
         /// </summary>
-<<<<<<< HEAD
         /// <returns>Number of entities.</returns>
         Task<uint> CountAsync(Guid orgId);
-=======
-        /// <param name="org_id">Id of the organization</param>
-        /// <returns>Amount of foundation reports that belong to the organization</returns>
-        Task<uint> CountAsync(int org_id);
->>>>>>> 492dd1c7
     }
 }