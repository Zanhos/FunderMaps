--- conflicted
+++ resolved
@@ -109,15 +109,9 @@
             //services.AddScoped<IPrincipalRepository, PrincipalRepository>();
             services.AddScoped<ISampleRepository, SampleRepository>();
             services.AddScoped<IReportRepository, ReportRepository>();
-<<<<<<< HEAD
             //services.AddScoped<IAddressRepository, AddressRepository>();
             //services.AddScoped<IOrganizationRepository, OrganizationRepository>();
-=======
-            services.AddScoped<IAddressRepository, AddressRepository>();
-            services.AddScoped<IOrganizationRepository, OrganizationRepository>();
             services.AddScoped<IFoundationRecoveryRepository, FoundationRecoveryRepository>();
-
->>>>>>> d64b0de3
         }
 
         /// <summary>
