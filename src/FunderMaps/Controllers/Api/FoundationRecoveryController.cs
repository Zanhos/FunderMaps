--- conflicted
+++ resolved
@@ -2,10 +2,7 @@
 using FunderMaps.Core.Repositories;
 using FunderMaps.Extensions;
 using FunderMaps.Interfaces;
-<<<<<<< HEAD
 using FunderMaps.Models.Identity;
-=======
->>>>>>> 492dd1c7
 using FunderMaps.ViewModels;
 using Microsoft.AspNetCore.Authorization;
 using Microsoft.AspNetCore.Identity;
@@ -22,10 +19,6 @@
     [ApiController]
     public class FoundationRecoveryController : BaseApiController
     {
-<<<<<<< HEAD
-=======
-        private readonly IAuthorizationService _authorizationService;
->>>>>>> 492dd1c7
         private readonly IFoundationRecoveryRepository _recoveryRepository;
         private readonly UserManager<FunderMapsUser> _userManager;
 
@@ -33,16 +26,9 @@
         /// Create a new instance of the foundation recovery controller.
         /// </summary>
         public FoundationRecoveryController(
-<<<<<<< HEAD
             IFoundationRecoveryRepository recoveryRepository,
             UserManager<FunderMapsUser> userManager)
         {
-=======
-            IAuthorizationService authorizationService,
-            IFoundationRecoveryRepository recoveryRepository)
-        {
-            _authorizationService = authorizationService;
->>>>>>> 492dd1c7
             _recoveryRepository = recoveryRepository;
             _userManager = userManager;
         }
@@ -57,62 +43,9 @@
         [HttpGet]
         [ProducesResponseType(typeof(FoundationRecovery), 200)]
         [ProducesResponseType(typeof(ErrorOutputModel), 401)]
-<<<<<<< HEAD
         public async Task<IActionResult> GetAllAsync([FromQuery] int offset = 0, [FromQuery] int limit = 25)
             => Ok(await _recoveryRepository.ListAllAsync(User.GetOrganizationId(), new Navigation(offset, limit)));
 
-=======
-        public async Task<IActionResult> GetAllAsync([FromQuery] uint offset = 0, [FromQuery] uint limit = 25)
-        {
-            var attestationOrganizationId = User.GetClaim(FisClaimTypes.OrganizationAttestationIdentifier);
-
-            // If its not able to convert it to an integer
-            // this also catches it if the attestationOrganizationId equals null
-            if (!int.TryParse(attestationOrganizationId, out int orgId))
-            {
-                return ResourceForbid();
-            }
-
-            // Administrator can query anything
-            if (User.IsInRole(Constants.AdministratorRole))
-            {
-                return Ok(await _recoveryRepository.ListAllAsync(new Navigation(offset, limit)));
-            }
-
-            return Ok(await _recoveryRepository.ListAllAsync(orgId, new Navigation(offset, limit)));
-        }
-
-
-        // Functions as a read something method
-        /// <summary>
-        /// Get all the data of a foundation recovery report based on the ID given in the get request
-        /// </summary>
-        /// <param name="id">The id of the foundation recovery report</param>
-        /// <returns>The foundation recovery report</returns>
-        // GET: api/foundationrecovery/{id}
-        [HttpGet("{id}")]
-        [ProducesResponseType(typeof(FoundationRecovery), 200)]
-        [ProducesResponseType(typeof(ErrorOutputModel), 401)]
-        public async Task<IActionResult> GetAsync(int id)
-        {
-            var attestationOrganizationId = User.GetClaim(FisClaimTypes.OrganizationAttestationIdentifier);
-
-            // If its not able to convert it to an integer
-            // this also catches it if the attestationOrganizationId equals null
-            if (!int.TryParse(attestationOrganizationId, out int orgId))
-            {
-                return ResourceForbid();
-            }
-
-            // TODO: Check permissions.
-
-            return Ok(await _recoveryRepository.GetByIdAsync(id));
-        }
-
-        // TODO: met of zonder de "deleted" reports
-
-        // Hit this endpoint to retrieve the amount of foundation recovery reports
->>>>>>> 492dd1c7
         // GET: api/foundationrecovery/stats
         /// <summary>
         /// Return entity statistics.
@@ -122,42 +55,11 @@
         [ProducesResponseType(typeof(EntityStatsOutputModel), 200)]
         [ProducesResponseType(typeof(ErrorOutputModel), 401)]
         public async Task<IActionResult> GetStatsAsync()
-<<<<<<< HEAD
             => Ok(new EntityStatsOutputModel
             {
                 Count = await _recoveryRepository.CountAsync(User.GetOrganizationId())
-=======
-        {
-            var attestationOrganizationId = User.GetClaim(FisClaimTypes.OrganizationAttestationIdentifier);
-
-            // If its not able to convert it to an integer
-            // this also catches it if the attestationOrganizationId equals null
-            if (!int.TryParse(attestationOrganizationId, out int orgId))
-            {
-                return ResourceForbid();
-            }
-
-            // Administrator can query anything
-            if (User.IsInRole(Constants.AdministratorRole))
-            {
-                //yeet back to the admin
-                return Ok(new EntityStatsOutputModel
-                {
-                    Count = await _recoveryRepository.CountAsync()
-                });
-            }
-
-            return Ok(new EntityStatsOutputModel
-            {
-                Count = await _recoveryRepository.CountAsync(orgId)
->>>>>>> 492dd1c7
             });
 
-<<<<<<< HEAD
-=======
-        // This is like a create method. This pushes the foundation recovery info into the database
-        // Create a new foundation recovery report.
->>>>>>> 492dd1c7
         // POST: api/foundationrecovery
         /// <summary>
         /// Create a new foundation recovery item.
@@ -170,21 +72,12 @@
         [ProducesResponseType(typeof(ErrorOutputModel), 401)]
         public async Task<IActionResult> PostAsync([FromBody]FoundationRecovery input)
         {
-<<<<<<< HEAD
             var user = await _userManager.FindByNameAsync(User.Identity.Name);
             if (user == null)
-=======
-            var attestationOrganizationId = User.GetClaim(FisClaimTypes.OrganizationAttestationIdentifier);
-
-            // NOTE: If it's not able to convert it to an integer
-            //this also catches it if the attestationOrganizationId equals null
-            if (!int.TryParse(attestationOrganizationId, out int orgId))
->>>>>>> 492dd1c7
             {
                 return ResourceNotFound();
             }
 
-<<<<<<< HEAD
             // TODO: Check reviewer, contractor
 
             input.Attribution = new Attribution
@@ -221,31 +114,6 @@
             return Ok(recovery);
         }
 
-=======
-            var authorizationResult = await _authorizationService.AuthorizeAsync(User, orgId, OperationsRequirement.Create);
-            if (authorizationResult.Succeeded)
-            {
-                //var recovery = new FoundationRecovery
-                //{
-                //    Note = input.Note,
-                //    Type = input.Type,
-                //    Year = input.Year,
-                //    Address = input.Address,
-                //    Attribution = input.Attribution,
-                //    AccessPolicy = input.AccessPolicy,
-                //    AddressNavigation = input.AddressNavigation,
-                //    AttributionNavigation = input.AttributionNavigation,
-                //    FoundationRecoveryRepair = input.FoundationRecoveryRepair,
-                //    FoundationRecoveryEvidence = input.FoundationRecoveryEvidence                    
-                //};
-
-                return Ok(await _recoveryRepository.AddAsync(input));
-            }
-            return ResourceForbid();
-        }
-
-        // Update info about the fundation recovery
->>>>>>> 492dd1c7
         // PUT: api/foundationrecovery/id
         /// <summary>
         /// Update recovery.
@@ -260,19 +128,12 @@
         [ProducesResponseType(typeof(ErrorOutputModel), 401)]
         public async Task<IActionResult> PutAsync(int id, [FromBody] FoundationRecovery input)
         {
-<<<<<<< HEAD
             var recovery = await _recoveryRepository.GetByIdAsync(id, User.GetOrganizationId());
             if (recovery == null)
-=======
-            var attestationOrganizationId = User.GetClaim(FisClaimTypes.OrganizationAttestationIdentifier);
-
-            if (!int.TryParse(attestationOrganizationId, out int orgId))
->>>>>>> 492dd1c7
             {
                 return ResourceNotFound();
             }
 
-<<<<<<< HEAD
             // TODO: FoundationRecoveryRepair
 
             recovery.Year = input.Year;
@@ -281,32 +142,6 @@
             recovery.AccessPolicy = input.AccessPolicy;
 
             await _recoveryRepository.UpdateAsync(recovery);
-=======
-            // Check if the id of the url matches the id of the foundation recovery report
-            if (id != input.Id)
-            {
-                return BadRequest(0, "Identifiers do not match entity");
-            }
-
-            // Put all the info from the request body into a new foundation recovery object
-            //var recovery = new FoundationRecovery
-            //{
-            //    AccessPolicy = input.AccessPolicy,
-            //    Address = input.Address,
-            //    AddressNavigation = input.AddressNavigation,
-            //    Attribution = input.Attribution,
-            //    AttributionNavigation = input.AttributionNavigation,
-            //    FoundationRecoveryEvidence = input.FoundationRecoveryEvidence,
-            //    FoundationRecoveryRepair = input.FoundationRecoveryRepair,
-            //    Id = input.Id,
-            //    Note = input.Note,
-            //    Type = input.Type,
-            //    Year = input.Year                
-            //};
-
-            // Send the created recovery object to the repo
-            await _recoveryRepository.UpdateAsync(input);
->>>>>>> 492dd1c7
 
             return NoContent();
         }
@@ -323,39 +158,13 @@
         [ProducesResponseType(typeof(ErrorOutputModel), 401)]
         public async Task<IActionResult> DeleteAsync(int id)
         {
-<<<<<<< HEAD
             var recovery = await _recoveryRepository.GetByIdAsync(id, User.GetOrganizationId());
             if (recovery == null)
-=======
-            var attestationOrganizationId = User.GetClaim(FisClaimTypes.OrganizationAttestationIdentifier);
-
-            if (!int.TryParse(attestationOrganizationId, out int orgId))
-            {
-                return ResourceForbid();
-            }
-
-            // Check if the url id matches the input id
-            if (id != input.Id)
-            {
-                return BadRequest(0, "Identifiers do not match entity");
-            }
-
-            // retrieve the report based on the id
-            var report = await _recoveryRepository.GetByIdAsync(id);
-            if (report == null)
->>>>>>> 492dd1c7
             {
                 return ResourceNotFound();
             }
 
-<<<<<<< HEAD
             await _recoveryRepository.DeleteAsync(recovery);
-=======
-            var authorizationResult = await _authorizationService.AuthorizeAsync(User, orgId, OperationsRequirement.Create);
-            if (authorizationResult.Succeeded)
-            {
-                await _recoveryRepository.DeleteAsync(report);
->>>>>>> 492dd1c7
 
             return NoContent();
         }
