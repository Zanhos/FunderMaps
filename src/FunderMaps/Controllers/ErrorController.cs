﻿using Microsoft.AspNetCore.Mvc;
using System.Diagnostics;
using System.Runtime.CompilerServices;
[assembly: InternalsVisibleTo("FunderMaps.Tests")]

namespace FunderMaps.Controllers
{
    /// <summary>
    /// API error handler.
    /// </summary>
    public class ErrorController : Controller
    {
        /// <summary>
        /// Output model for error.
        /// </summary>
        internal sealed class ServerErrorOutoutModel
        {
            /// <summary>
            /// Descriptive error message.
            /// </summary>
            public string Title { get; set; }

            /// <summary>
            /// HTTP status code.
            /// </summary>
            public int Status { get; set; }

            /// <summary>
            /// Request identifier,
            /// </summary>
            public string TraceId { get; set; }
        }

        // GET: oops
        /// <summary>
        /// Return a server error to the client.
        /// </summary>
        /// <returns></returns>
        [Produces("application/json")]
        [ProducesResponseType(typeof(ServerErrorOutoutModel), 500)]
<<<<<<< HEAD
        public IActionResult Error() => StatusCode(500, new ServerErrorOutoutModel
        {
            Title = "An error has occured on the remote side",
            Status = 500,
            TraceId = Activity.Current?.Id ?? HttpContext.TraceIdentifier
        });
=======
        public IActionResult Error()
            => StatusCode(500, new ServerErrorOutoutModel
            {
                Title = "An error has occured on the remote side",
                Status = 500,
                TraceId = Activity.Current?.Id ?? HttpContext?.TraceIdentifier
            });
>>>>>>> 492dd1c7
    }
}<|MERGE_RESOLUTION|>--- conflicted
+++ resolved
@@ -38,14 +38,6 @@
         /// <returns></returns>
         [Produces("application/json")]
         [ProducesResponseType(typeof(ServerErrorOutoutModel), 500)]
-<<<<<<< HEAD
-        public IActionResult Error() => StatusCode(500, new ServerErrorOutoutModel
-        {
-            Title = "An error has occured on the remote side",
-            Status = 500,
-            TraceId = Activity.Current?.Id ?? HttpContext.TraceIdentifier
-        });
-=======
         public IActionResult Error()
             => StatusCode(500, new ServerErrorOutoutModel
             {
@@ -53,6 +45,5 @@
                 Status = 500,
                 TraceId = Activity.Current?.Id ?? HttpContext?.TraceIdentifier
             });
->>>>>>> 492dd1c7
     }
 }