--- conflicted
+++ resolved
@@ -98,18 +98,8 @@
         public async Task UpdateIncidentReturnNoContent()
         {
             // Arrange
-<<<<<<< HEAD
-            var newIncident = new IncidentDtoFaker().Generate(); // FUTURE Move outside of test
-            var client = _factory
-                .WithAuthentication()
-                .WithAuthenticationStores()
-                .WithDataStoreList(incident)
-                .CreateClient();
-            var incidentDataStore = _factory.Services.GetService<EntityDataStore<Incident>>();
-=======
             var newIncident = new IncidentDtoFaker().Generate();
             var incident = await _client.PostAsJsonGetFromJsonAsync<IncidentDto, IncidentDto>("api/incident", new IncidentDtoFaker().Generate());
->>>>>>> 7ab694b6
 
             // Act
             var response = await _client.PutAsJsonAsync($"api/incident/{incident.Id}", newIncident);
